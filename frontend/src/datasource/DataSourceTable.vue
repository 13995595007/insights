<template>
	<div class="flex h-full w-full flex-col bg-white px-8 py-4">
		<Breadcrumbs
			:items="[
				{
					label: 'Data Sources',
					href: '/data-source',
				},
				{
					label: props.name,
					href: `/data-source/${props.name}`,
				},
				{
					label: dataSourceTable.doc?.label || props.table,
					href: `/data-source/${props.name}/${props.table}`,
				},
			]"
		/>

		<div v-if="dataSourceTable.doc" class="mt-2 flex items-center space-x-4">
			<div class="flex items-start space-x-4">
				<h1 class="text-3xl font-medium text-gray-900">
					{{ dataSourceTable.doc.label }}
				</h1>
				<div class="flex h-8 items-center">
					<Badge :theme="hidden ? 'yellow' : 'green'" size="lg">
						{{ hidden ? 'Disabled' : 'Enabled' }}
					</Badge>
				</div>
			</div>
			<div class="space-x-2">
				<Dropdown
					placement="left"
					:button="{
						icon: 'more-horizontal',
						variant: 'ghost',
					}"
					:options="[
						{
							label: hidden ? 'Enable' : 'Disable',
							icon: hidden ? 'eye' : 'eye-off',
							onClick: () => (hidden = !hidden),
						},
						{
							label: 'Sync Table',
							icon: 'refresh-cw',
							onClick: () => dataSourceTable.sync(),
						},
						{
							label: 'Add Link',
							icon: 'link',
							onClick: () => (addLinkDialog = true),
						},
					]"
				/>
			</div>
		</div>
		<div
			v-if="
				dataSourceTable.doc &&
				dataSourceTable.doc.columns &&
				dataSourceTable.rows?.data &&
				!dataSourceTable.syncing
			"
			class="flex flex-1 flex-col overflow-hidden pt-3"
		>
			<div class="flex h-6 flex-shrink-0 space-x-1 text-sm font-light text-gray-600">
				{{ dataSourceTable.doc.columns.length }} Columns -
				{{ dataSourceTable.rows.length }} Rows
			</div>
			<div class="flex flex-1 overflow-scroll">
				<Grid :header="true" :rows="dataSourceTable.rows.data">
					<template #header>
						<DataSourceTableColumnHeader
							:columns="dataSourceTable.doc.columns"
							@update-column-type="dataSourceTable.updateColumnType"
						/>
					</template>
				</Grid>
			</div>
		</div>
		<div
			v-else
			class="mt-2 flex h-full w-full flex-col items-center justify-center rounded bg-gray-50"
		>
<<<<<<< HEAD
			<LoadingIndicator class="mb-2 w-8 text-gray-400" />
			<div class="text-lg text-gray-500">
				{{
					dataSourceTable.syncTable.loading
						? 'Syncing columns from database...'
						: dataSourceTable.getPreview.loading
						? 'Loading preview...'
						: 'No data'
				}}
			</div>
=======
			<LoadingIndicator class="mb-2 w-8 text-gray-500" />
			<div class="text-lg text-gray-600">Syncing columns from database...</div>
>>>>>>> 4bca1da8
		</div>
	</div>

	<Dialog :options="{ title: 'Create a Link' }" v-model="addLinkDialog">
		<template #body-content>
			<div class="space-y-4">
				<div>
					<div class="mb-2 block text-sm leading-4 text-gray-700">Table</div>
					<Autocomplete
						ref="$autocomplete"
						v-model="newLink.table"
						:options="tableOptions"
						placeholder="Select a table..."
					/>
				</div>
				<div>
					<div class="mb-2 block text-sm leading-4 text-gray-700">
						Select a column from {{ dataSourceTable.doc.label }}
					</div>
					<Autocomplete
						v-model="newLink.primaryKey"
						:options="
							dataSourceTable.doc.columns.map((c) => ({
								label: `${c.label} (${c.type})`,
								value: c.column,
							}))
						"
					/>
				</div>
				<div v-if="newLink.table?.value">
					<div class="mb-2 block text-sm leading-4 text-gray-700">
						Select a column from {{ newLink.table.label }}
					</div>
					<Autocomplete v-model="newLink.foreignKey" :options="foreignKeyOptions" />
				</div>
			</div>
		</template>
		<template #actions>
			<Button
				variant="solid"
				@click="createLink"
				:loading="creatingLink"
				:disabled="createLinkDisabled"
			>
				Create
			</Button>
		</template>
	</Dialog>
</template>

<script setup>
import Grid from '@/components/Grid.vue'
import DataSourceTableColumnHeader from './DataSourceTableColumnHeader.vue'
import Autocomplete from '@/components/Controls/Autocomplete.vue'
import { useDataSourceTable } from '@/datasource/useDataSource'
import { Dropdown, Badge, createResource, LoadingIndicator } from 'frappe-ui'
import { computed, ref, reactive, watch, inject, nextTick } from 'vue'
import Breadcrumbs from '../components/Breadcrumbs.vue'

const props = defineProps({
	name: {
		// data source name
		type: String,
		required: true,
	},
	table: {
		// table name
		type: String,
		required: true,
	},
})

const addLinkDialog = ref(false)
const newLink = reactive({
	table: {},
	primaryKey: {},
	foreignKey: {},
})

const dataSourceTable = await useDataSourceTable({ name: props.table })
dataSourceTable.fetchPreview()
const hidden = computed({
	get() {
		return dataSourceTable.doc.hidden
	},
	set(value) {
		if (value !== dataSourceTable.hidden) {
			dataSourceTable.updateVisibility.submit({
				hidden: value,
			})
		}
	},
})

const getTableOptions = createResource({
	url: 'insights.api.get_tables',
	params: {
		data_source: props.name,
	},
	initialData: [],
	auto: true,
})
const tableOptions = computed(() =>
	getTableOptions.data.map((table) => ({
		...table,
		value: table.table,
	}))
)

const getForeignKeyOptions = createResource({
	url: 'insights.api.get_table_columns',
	initialData: [],
})
watch(
	() => newLink.table,
	(table) => {
		if (table) {
			getForeignKeyOptions.submit({
				data_source: props.name,
				table: table.table,
			})
		} else {
			foreignKeyOptions.value = []
		}
	}
)
const foreignKeyOptions = computed({
	get() {
		return (
			getForeignKeyOptions.data?.columns?.map((c) => {
				return {
					label: `${c.label} (${c.type})`,
					value: c.column,
				}
			}) || []
		)
	},
	set(value) {
		getForeignKeyOptions.data = value
	},
})

const createLinkDisabled = computed(() => {
	return (
		!newLink.table ||
		!(newLink.primaryKey && newLink.primaryKey.value) ||
		!(newLink.foreignKey && newLink.foreignKey.value)
	)
})

const $notify = inject('$notify')
const createLinkResource = createResource({
	url: 'insights.api.create_table_link',
	onSuccess() {
		newLink.table = ''
		newLink.primaryKey = ''
		newLink.foreignKey = ''
		addLinkDialog.value = false
		$notify({
			variant: 'success',
			title: 'Success',
			message: 'Link created successfully',
		})
	},
})
const creatingLink = computed(() => createLinkResource.loading)

function createLink() {
	if (createLinkDisabled.value) return
	createLinkResource.submit({
		data_source: props.name,
		primary_table: {
			label: dataSourceTable.doc.label,
			table: dataSourceTable.doc.table,
		},
		foreign_table: {
			label: newLink.table.label,
			table: newLink.table.table,
		},
		primary_key: newLink.primaryKey.value,
		foreign_key: newLink.foreignKey.value,
	})
}

const $autocomplete = ref(null)
watch(addLinkDialog, async (val) => {
	if (val) {
		await nextTick()
		setTimeout(() => {
			$autocomplete.value.input.$el.blur()
			$autocomplete.value.input.$el.focus()
		}, 500)
	}
})
</script><|MERGE_RESOLUTION|>--- conflicted
+++ resolved
@@ -83,7 +83,6 @@
 			v-else
 			class="mt-2 flex h-full w-full flex-col items-center justify-center rounded bg-gray-50"
 		>
-<<<<<<< HEAD
 			<LoadingIndicator class="mb-2 w-8 text-gray-400" />
 			<div class="text-lg text-gray-500">
 				{{
@@ -94,10 +93,6 @@
 						: 'No data'
 				}}
 			</div>
-=======
-			<LoadingIndicator class="mb-2 w-8 text-gray-500" />
-			<div class="text-lg text-gray-600">Syncing columns from database...</div>
->>>>>>> 4bca1da8
 		</div>
 	</div>
 
