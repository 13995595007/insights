<template>
<<<<<<< HEAD
	<div class="flex flex-1 flex-col space-y-4 overflow-hidden px-6 pt-4">
=======
	<div class="flex flex-1 flex-col space-y-4 overflow-hidden bg-white px-6 py-4">
>>>>>>> 4bca1da8
		<div class="flex h-12 flex-shrink-0 items-center justify-between">
			<div class="text-3xl font-medium text-gray-900">Settings</div>
			<Button
				variant="solid"
				:disabled="updateDisabled"
				@click="settings.updateSettings(settingsDoc)"
			>
				Update
			</Button>
		</div>
		<div class="-m-1 flex flex-1 flex-col space-y-6 overflow-scroll p-1">
			<div class="rounded bg-white p-6 shadow">
				<div class="flex items-baseline">
					<div class="text-xl font-medium text-gray-700">General</div>
				</div>
				<div class="mt-4 flex flex-col space-y-8">
					<Setting
						label="Max Query Result Limit"
						description="Maximum number of rows to be returned by a query. This is to prevent long running queries and memory issues."
					>
						<Input type="number" min="0" v-model="settingsDoc.query_result_limit" />
						<div class="ml-2 text-gray-600">Rows</div>
					</Setting>

					<Setting
						label="Cache Query Results For"
						description="Number of minutes to cache query results. This is to prevent accidental running of the same query multiple times."
					>
						<Input type="number" min="0" v-model="settingsDoc.query_result_expiry" />
						<div class="ml-2 text-gray-600">Minutes</div>
					</Setting>

					<Setting
						label="Fiscal Year Start"
						description="Start of the fiscal year. This is used to calculate fiscal year for date columns."
					>
						<DatePicker
							placeholder="Select Date"
							:value="settingsDoc.fiscal_year_start"
							@change="settingsDoc.fiscal_year_start = $event"
						/>
					</Setting>

					<Setting
						label="Auto Execute Query"
						description="Automatically execute when tables, columns, or filters are changed."
					>
						<Input
							type="checkbox"
							v-model="settingsDoc.auto_execute_query"
							:label="settingsDoc.auto_execute_query ? 'Enabled' : 'Disabled'"
						/>
					</Setting>

					<Setting
						label="Enable Query Reusability"
						description="Allow selecting query as a table in another query. Any query selected as a table will be appended as a sub query using CTE (Common Table Expression)."
					>
						<Input
							type="checkbox"
							v-model="settingsDoc.allow_subquery"
							:label="settingsDoc.allow_subquery ? 'Enabled' : 'Disabled'"
						/>
					</Setting>
				</div>
			</div>

			<div v-if="settingsDoc.is_subscribed" class="rounded bg-white p-6 shadow">
				<div class="flex items-baseline">
					<div class="text-xl font-medium text-gray-700">Subscription</div>
				</div>
				<div class="mt-4 flex flex-col space-y-8">
					<Setting
						label="Support Login Link"
						description="Send a login link to the support portal. You can login to the support portal to manage support tickets."
					>
						<Button
							variant="outline"
							@click="settings.send_support_login_link.submit()"
							:loading="settings.send_support_login_link.loading"
							:disabled="
								!settingsDoc.is_subscribed ||
								settings.send_support_login_link.loading
							"
						>
							Send Login Link
						</Button>
					</Setting>
				</div>
			</div>
<<<<<<< HEAD
			<div class="rounded-lg border bg-white p-6 shadow-sm">
				<div class="flex items-baseline">
					<div class="text-xl font-medium text-gray-700">Integrations</div>
				</div>
				<div class="mt-4 flex flex-col space-y-8">
					<div class="flex">
						<div class="flex-1">
							<p class="font-medium leading-6 text-gray-900">Telegram Bot Token</p>
							<span class="text-gray-500">
								Telegram bot token to send notifications to Telegram.
							</span>
						</div>
						<div class="flex flex-1 items-center pl-20">
							<Input
								type="password"
								v-model="settingsDoc.telegram_api_token"
								placeholder="eg. 1234567890:ABCDEF1234567890"
							/>
						</div>
					</div>
=======

			<div class="rounded bg-white p-6 shadow">
				<div class="flex items-baseline">
					<div class="text-xl font-medium text-gray-700">Notifications</div>
				</div>
				<div class="mt-4 flex flex-col space-y-8">
					<Setting
						label="Telegram Bot Token"
						description="Telegram bot token to send notifications to Telegram."
					>
						<Input
							type="password"
							v-model="settingsDoc.telegram_api_token"
							placeholder="Telegram Bot Token"
						/>
					</Setting>
>>>>>>> 4bca1da8
				</div>
			</div>
		</div>
	</div>
</template>

<script setup>
import { updateDocumentTitle } from '@/utils'
import settings from '@/utils/settings'
import { computed, ref, watchEffect } from 'vue'
import Setting from '@/components/Setting.vue'
import DatePicker from '@/components/Controls/DatePicker.vue'

const settingsDoc = ref({})
watchEffect(() => {
	if (settings.doc) {
		settingsDoc.value = { ...settings.doc }
	} else {
		settingsDoc.value = {}
	}
})
const updateDisabled = computed(() => {
	const local = settingsDoc.value
	const remote = settings.doc
	if (!local || !remote) return true
	return (
		local.query_result_limit === remote.query_result_limit &&
		local.query_result_expiry === remote.query_result_expiry &&
		local.auto_execute_query === remote.auto_execute_query &&
		local.allow_subquery === remote.allow_subquery &&
		local.fiscal_year_start === remote.fiscal_year_start &&
		local.telegram_api_token === remote.telegram_api_token
	)
})

const pageMeta = ref({
	title: 'Settings',
})
updateDocumentTitle(pageMeta)
</script><|MERGE_RESOLUTION|>--- conflicted
+++ resolved
@@ -1,9 +1,5 @@
 <template>
-<<<<<<< HEAD
-	<div class="flex flex-1 flex-col space-y-4 overflow-hidden px-6 pt-4">
-=======
 	<div class="flex flex-1 flex-col space-y-4 overflow-hidden bg-white px-6 py-4">
->>>>>>> 4bca1da8
 		<div class="flex h-12 flex-shrink-0 items-center justify-between">
 			<div class="text-3xl font-medium text-gray-900">Settings</div>
 			<Button
@@ -94,28 +90,6 @@
 					</Setting>
 				</div>
 			</div>
-<<<<<<< HEAD
-			<div class="rounded-lg border bg-white p-6 shadow-sm">
-				<div class="flex items-baseline">
-					<div class="text-xl font-medium text-gray-700">Integrations</div>
-				</div>
-				<div class="mt-4 flex flex-col space-y-8">
-					<div class="flex">
-						<div class="flex-1">
-							<p class="font-medium leading-6 text-gray-900">Telegram Bot Token</p>
-							<span class="text-gray-500">
-								Telegram bot token to send notifications to Telegram.
-							</span>
-						</div>
-						<div class="flex flex-1 items-center pl-20">
-							<Input
-								type="password"
-								v-model="settingsDoc.telegram_api_token"
-								placeholder="eg. 1234567890:ABCDEF1234567890"
-							/>
-						</div>
-					</div>
-=======
 
 			<div class="rounded bg-white p-6 shadow">
 				<div class="flex items-baseline">
@@ -132,7 +106,6 @@
 							placeholder="Telegram Bot Token"
 						/>
 					</Setting>
->>>>>>> 4bca1da8
 				</div>
 			</div>
 		</div>
