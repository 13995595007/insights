<template>
	<div class="flex flex-1 flex-col space-y-4 overflow-hidden px-6 pt-4">
		<div class="flex h-12 flex-shrink-0 items-center justify-between">
			<div class="text-3xl font-medium text-gray-900">Settings</div>
			<Button
				:appearance="updateDisabled ? 'white' : 'primary'"
				class="shadow-sm"
				:disabled="updateDisabled"
				@click="settings.updateSettings(settingsDoc)"
			>
				Update
			</Button>
		</div>
		<div class="flex flex-1 flex-col space-y-6 overflow-scroll">
			<div class="rounded-lg border bg-white p-6 shadow-sm">
				<div class="flex items-baseline">
					<div class="text-xl font-medium text-gray-700">General</div>
				</div>
				<div class="mt-4 flex flex-col space-y-8">
					<Setting
						label="Max Query Result Limit"
						description="Maximum number of rows to be returned by a query. This is to prevent long running queries and memory issues."
					>
						<Input type="number" min="0" v-model="settingsDoc.query_result_limit" />
						<div class="ml-2 text-gray-500">Rows</div>
					</Setting>

					<Setting
						label="Cache Query Results For"
						description="Number of minutes to cache query results. This is to prevent accidental running of the same query multiple times."
					>
						<Input type="number" min="0" v-model="settingsDoc.query_result_expiry" />
						<div class="ml-2 text-gray-500">Minutes</div>
					</Setting>

					<Setting
						label="Fiscal Year Start"
						description="Start of the fiscal year. This is used to calculate fiscal year for date columns."
					>
						<DatePicker
							placeholder="Select Date"
							:value="settingsDoc.fiscal_year_start"
							@change="settingsDoc.fiscal_year_start = $event"
						/>
					</Setting>

					<Setting
						label="Auto Execute Query"
						description="Automatically execute when tables, columns, or filters are changed."
					>
						<Input
							type="checkbox"
							v-model="settingsDoc.auto_execute_query"
							:label="settingsDoc.auto_execute_query ? 'Enabled' : 'Disabled'"
						/>
					</Setting>

					<Setting
						label="Use Query as Tables"
						description="Allow selecting query as a table in another query. Any query selected as a table will be appended as a sub query using CTE (Common Table Expression)."
					>
						<Input
							type="checkbox"
							v-model="settingsDoc.allow_subquery"
							:label="settingsDoc.allow_subquery ? 'Enabled' : 'Disabled'"
						/>
					</Setting>
				</div>
			</div>

			<div v-if="settingsDoc.is_subscribed" class="rounded-lg border bg-white p-6 shadow-sm">
				<div class="flex items-baseline">
					<div class="text-xl font-medium text-gray-700">Subscription</div>
				</div>
				<div class="mt-4 flex flex-col space-y-8">
					<Setting
						label="Support Login Link"
						description="Send a login link to the support portal. You can login to the support portal to manage support tickets."
					>
						<Button
							appearance="white"
							@click="settings.send_support_login_link.submit()"
							:loading="settings.send_support_login_link.loading"
							:disabled="
								!settingsDoc.is_subscribed ||
								settings.send_support_login_link.loading
							"
						>
							Send Login Link
						</Button>
					</Setting>
				</div>
			</div>
			<div class="rounded-lg border bg-white p-6 shadow-sm">
				<div class="flex items-baseline">
					<div class="text-xl font-medium text-gray-700">Integrations</div>
				</div>
				<div class="mt-4 flex flex-col space-y-8">
					<div class="flex">
						<div class="flex-1">
							<p class="font-medium leading-6 text-gray-900">Telegram Bot Token</p>
							<span class="text-gray-500">
								Telegram bot token to send notifications to Telegram.
							</span>
						</div>
						<div class="flex flex-1 items-center pl-20">
							<Input
								type="password"
								v-model="settingsDoc.telegram_api_token"
								placeholder="eg. 1234567890:ABCDEF1234567890"
							/>
						</div>
					</div>
				</div>
			</div>
		</div>
	</div>
</template>

<script setup>
import { updateDocumentTitle } from '@/utils'
import settings from '@/utils/settings'
import { computed, ref, watchEffect } from 'vue'
import Setting from '@/components/Setting.vue'
import DatePicker from '@/components/Controls/DatePicker.vue'

const settingsDoc = ref({})
watchEffect(() => {
	if (settings.doc) {
		settingsDoc.value = { ...settings.doc }
	} else {
		settingsDoc.value = {}
	}
})
const updateDisabled = computed(() => {
	const local = settingsDoc.value
	const remote = settings.doc
	if (!local || !remote) return true
	return (
		local.query_result_limit === remote.query_result_limit &&
		local.query_result_expiry === remote.query_result_expiry &&
		local.auto_execute_query === remote.auto_execute_query &&
		local.allow_subquery === remote.allow_subquery &&
<<<<<<< HEAD
		local.subscription_id === remote.subscription_id &&
		local.telegram_api_token === remote.telegram_api_token
=======
		local.fiscal_year_start === remote.fiscal_year_start
>>>>>>> fb8ecb16
	)
})

const pageMeta = ref({
	title: 'Settings',
})
updateDocumentTitle(pageMeta)
</script><|MERGE_RESOLUTION|>--- conflicted
+++ resolved
@@ -141,12 +141,7 @@
 		local.query_result_expiry === remote.query_result_expiry &&
 		local.auto_execute_query === remote.auto_execute_query &&
 		local.allow_subquery === remote.allow_subquery &&
-<<<<<<< HEAD
-		local.subscription_id === remote.subscription_id &&
-		local.telegram_api_token === remote.telegram_api_token
-=======
 		local.fiscal_year_start === remote.fiscal_year_start
->>>>>>> fb8ecb16
 	)
 })
 
