<script setup>
import UsePopover from '@/components/UsePopover.vue'
import useChartData from '@/widgets/useChartData'
import widgets from '@/widgets/widgets'
import { whenever } from '@vueuse/shared'
import { computed, inject, provide, reactive, ref, watch } from 'vue'
import DashboardItemActions from './DashboardItemActions.vue'

const dashboard = inject('dashboard')
const props = defineProps({
	item: { type: Object, required: true },
})

let isChart = dashboard.isChart(props.item)
let chartFilters = isChart ? computed(() => dashboard.filtersByChart[props.item.item_id]) : null
let chartData = reactive({})
if (isChart) {
	const query = computed(() => props.item.options.query)
	chartData = useChartData({
		resultsFetcher() {
			return dashboard.getChartResults(props.item.item_id)
		},
	})
	// load chart data
	whenever(
		query,
		async () => {
			await chartData.load(query.value)
			setGuessedChart()
		},
		{ immediate: true }
	)
	dashboard.onRefresh(() => chartData.load(query.value))

	dashboard.refreshChartFilters(props.item.item_id)
	watch(chartFilters, () => chartData.load(query.value))
}

const itemRef = ref(null) // used for popover
const widget = ref(null)
provide('widgetRef', widget)

function setGuessedChart() {
	if (!props.item.options.query) return
	if (props.item.options.title) return
	if (!props.item.item_type) return
	if (
		props.item.options.query == dashboard.currentItem?.options.query &&
		!props.item.options.title
	) {
		props.item.options.title = dashboard.currentItem.query.doc.title
	}

	const guessedChart = chartData.getGuessedChart(props.item.item_type)
	if (props.item.item_type !== guessedChart.type) return
	props.item.options = {
		...props.item.options,
		...guessedChart.options,
<<<<<<< HEAD
=======
		title: props.item.options.title,
>>>>>>> 91cc64af
	}
}

function openQueryInNewTab() {
	window.open(`/insights/query/build/${props.item.options.query}`, '_blank')
}
</script>

<template>
	<div class="dashboard-item h-full min-h-[60px] w-full p-2 [&>div:first-child]:h-full">
		<div
			ref="itemRef"
			class="group relative flex h-full rounded"
			:class="{
				' bg-white shadow': dashboard.isChart(item),
				'ring-2 ring-gray-700 ring-offset-2':
					item.item_id === dashboard.currentItem?.item_id,
				'cursor-grab': dashboard.editing,
			}"
			@click.prevent.stop="dashboard.setCurrentItem(item.item_id)"
		>
			<div
				v-if="chartData.loading"
				class="absolute inset-0 z-[10000] flex h-full w-full items-center justify-center rounded bg-white"
			>
				<LoadingIndicator class="w-6 text-gray-300" />
			</div>

			<component
				ref="widget"
				:class="[dashboard.editing ? 'pointer-events-none' : '']"
				:is="widgets.getComponent(item.item_type)"
				:item_id="item.item_id"
				:data="chartData.data"
				:options="item.options"
			/>

			<div class="absolute right-3 top-3 z-[10001] flex items-center">
				<div v-if="chartFilters?.length">
					<Tooltip :text="chartFilters.map((c) => c.label || c.column?.label).join(', ')">
						<div
							class="flex items-center space-x-1 rounded-full bg-gray-100 px-2 py-1 text-sm leading-3 text-gray-600"
						>
							<span>{{ chartFilters.length }}</span>
							<FeatherIcon name="filter" class="h-3 w-3" @mousedown.prevent.stop="" />
						</div>
					</Tooltip>
				</div>
				<div
					v-if="!dashboard.editing && item.options.query"
					class="invisible -mb-1 -mt-1 flex cursor-pointer rounded p-1 text-gray-600 hover:bg-gray-100 group-hover:visible"
				>
					<FeatherIcon
						name="external-link"
						class="h-4 w-4"
						@click="openQueryInNewTab(item)"
					/>
				</div>
			</div>
		</div>

		<UsePopover
			v-if="dashboard.editing && itemRef"
			:targetElement="itemRef"
			:show="dashboard.editing && dashboard.currentItem?.item_id === item.item_id"
			placement="top-end"
		>
			<DashboardItemActions :item="item" />
		</UsePopover>
	</div>
</template><|MERGE_RESOLUTION|>--- conflicted
+++ resolved
@@ -56,10 +56,7 @@
 	props.item.options = {
 		...props.item.options,
 		...guessedChart.options,
-<<<<<<< HEAD
-=======
 		title: props.item.options.title,
->>>>>>> 91cc64af
 	}
 }
 
