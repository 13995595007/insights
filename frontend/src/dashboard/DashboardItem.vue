<script setup>
import UsePopover from '@/components/UsePopover.vue'
import InvalidWidget from '@/widgets/InvalidWidget.vue'
import useChartData from '@/widgets/useChartData'
import widgets from '@/widgets/widgets'
import { watchDebounced, whenever } from '@vueuse/shared'
import { computed, inject, provide, reactive, ref, watch } from 'vue'
import DashboardItemActions from './DashboardItemActions.vue'

const dashboard = inject('dashboard')
const props = defineProps({
	item: { type: Object, required: true },
})

let isChart = dashboard.isChart(props.item)
let chartFilters = isChart ? computed(() => dashboard.filtersByChart[props.item.item_id]) : null
let chartData = reactive({})
if (isChart) {
	const query = computed(() => props.item.options.query)
	chartData = useChartData({
		resultsFetcher() {
			return dashboard.getChartResults(props.item.item_id)
		},
	})
	// load chart data
	whenever(query, () => chartData.load(query.value), { immediate: true })
	dashboard.onRefresh(() => chartData.load(query.value))
	dashboard.refreshChartFilters(props.item.item_id)
	watch(chartFilters, () => chartData.load(props.item.options.query))

	// set initial chart options
	watchDebounced(() => chartData.recommendedChart, setInitialChartOptions, {
		deep: true,
		debounce: 500,
	})
}

const itemRef = ref(null) // used for popover
const widget = ref(null)
provide('widgetRef', widget)

<<<<<<< HEAD
const refreshKey = ref(0)
watch(
	() => JSON.stringify([props.item.item_id, props.item.options, chartFilters?.value]),
	() => debounce(() => refreshKey.value++, refreshKey.value == 0 ? 5000 : 500)(),
	{ deep: true }
)

=======
>>>>>>> fb47f842
function setInitialChartOptions() {
	if (!props.item.options.query) return
	if (props.item.options.title) return
	if (
		props.item.options.query == dashboard.currentItem?.options.query &&
		!props.item.options.title
	) {
		props.item.options.title = dashboard.currentItem.query.doc.title
	}

	if (props.item.item_type !== chartData.recommendedChart.type) return
	props.item.options = {
		...props.item.options,
		...chartData.recommendedChart.options,
	}
}

function openQueryInNewTab() {
	window.open(`/insights/query/build/${props.item.options.query}`, '_blank')
}
</script>

<template>
	<div class="dashboard-item h-full min-h-[60px] w-full p-2 [&>div:first-child]:h-full">
		<div
			ref="itemRef"
			class="group relative flex h-full rounded"
			:class="{
				' bg-white shadow': item.item_type !== 'Filter' && item.item_type !== 'Text',
				'ring-2 ring-blue-300 ring-offset-1':
					item.item_id === dashboard.currentItem?.item_id,
				'cursor-grab': dashboard.editing,
			}"
			@click.prevent.stop="dashboard.setCurrentItem(item.item_id)"
			@dblclick.prevent.stop="dashboard.edit() || dashboard.setCurrentItem(item.item_id)"
		>
			<div
				v-if="chartData.loading"
				class="absolute inset-0 z-[10000] flex h-full w-full items-center justify-center rounded bg-white"
			>
				<LoadingIndicator class="w-6 text-gray-300" />
			</div>

			<component
				ref="widget"
				:class="[dashboard.editing ? 'pointer-events-none' : '']"
				:is="widgets.getComponent(item.item_type)"
				:item_id="item.item_id"
				:data="chartData.data"
				:options="item.options"
			>
				<template #placeholder>
					<InvalidWidget
						class="absolute"
						title="Insufficient options"
						icon="settings"
						:message="null"
						icon-class="text-gray-500"
					/>
				</template>
			</component>

			<div class="absolute right-3 top-3 z-10 flex items-center">
				<div v-if="chartFilters?.length">
					<Tooltip :text="chartFilters.map((c) => c.label).join(', ')">
						<div
							class="flex items-center space-x-1 rounded-full bg-gray-100 px-2 py-1 text-sm leading-3 text-gray-600"
						>
							<span>{{ chartFilters.length }}</span>
							<FeatherIcon name="filter" class="h-3 w-3" @mousedown.prevent.stop="" />
						</div>
					</Tooltip>
				</div>
				<div
					v-if="!dashboard.editing && item.options.query"
					class="invisible -mb-1 -mt-1 flex cursor-pointer rounded p-1 text-gray-600 hover:bg-gray-100 group-hover:visible"
				>
					<FeatherIcon
						name="external-link"
						class="h-4 w-4"
						@click="openQueryInNewTab(item)"
					/>
				</div>
			</div>
		</div>

		<UsePopover
			v-if="dashboard.editing && itemRef"
			:targetElement="itemRef"
			:show="dashboard.editing && dashboard.currentItem?.item_id === item.item_id"
			placement="top-end"
		>
			<DashboardItemActions :item="item" />
		</UsePopover>
	</div>
</template><|MERGE_RESOLUTION|>--- conflicted
+++ resolved
@@ -39,16 +39,6 @@
 const widget = ref(null)
 provide('widgetRef', widget)
 
-<<<<<<< HEAD
-const refreshKey = ref(0)
-watch(
-	() => JSON.stringify([props.item.item_id, props.item.options, chartFilters?.value]),
-	() => debounce(() => refreshKey.value++, refreshKey.value == 0 ? 5000 : 500)(),
-	{ deep: true }
-)
-
-=======
->>>>>>> fb47f842
 function setInitialChartOptions() {
 	if (!props.item.options.query) return
 	if (props.item.options.title) return
