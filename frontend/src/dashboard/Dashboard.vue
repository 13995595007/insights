--- conflicted
+++ resolved
@@ -150,15 +150,11 @@
 						:is="widgets.getOptionComponent(dashboard.currentItem.item_type)"
 						v-model="dashboard.currentItem.options"
 						:columns="dashboard.currentItem.query?.results.columns"
-<<<<<<< HEAD
-						:key="dashboard.currentItem.item_id && dashboard.currentItem.item_type"
-=======
 						:key="
 							dashboard.currentItem.item_id &&
 							dashboard.currentItem.item_type &&
 							dashboard.currentItem.query?.doc?.name
 						"
->>>>>>> 91cc64af
 					/>
 
 					<div class="flex space-x-2">
