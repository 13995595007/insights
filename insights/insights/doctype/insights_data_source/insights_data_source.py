--- conflicted
+++ resolved
@@ -186,11 +186,7 @@
         return get_data_source_schema(self.name)
 
 
-<<<<<<< HEAD
-@redis_cache(ttl=60 * 60 * 24)
-=======
 @lru_cache(maxsize=128)
->>>>>>> 287fef58
 def get_data_source_schema(data_source):
     Table = frappe.qb.DocType("Insights Table")
     TableColumn = frappe.qb.DocType("Insights Table Column")
